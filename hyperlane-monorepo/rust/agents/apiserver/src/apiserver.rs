--- conflicted
+++ resolved
@@ -23,12 +23,7 @@
 };
 use tracing::{info, info_span, instrument::Instrumented, Instrument};
 
-<<<<<<< HEAD
-use api::validity;
-=======
 use tide::prelude::*;
-use tide_tracing::TraceMiddleware;
->>>>>>> d7e7e1a3
 use hyperlane_ethereum::{SingletonSigner, SingletonSignerHandle};
 
 use crate::merkle_tree::processor::{MerkleTreeProcessor, MerkleTreeProcessorMetrics};
@@ -54,8 +49,6 @@
     pub signer: SingletonSignerHandle,
 }
 
-<<<<<<< HEAD
-=======
 #[derive(Debug, Deserialize, Serialize)]
 pub struct ValidityRequest {
     pub domain: HyperlaneDomain,
@@ -80,7 +73,6 @@
     pub gas_limit: U256,
 }
 
->>>>>>> d7e7e1a3
 #[derive(Debug, Hash, PartialEq, Eq, Copy, Clone)]
 pub struct ContextKey {
     pub origin: u32,
@@ -323,7 +315,6 @@
     #[allow(clippy::async_yields_async)]
     async fn run(mut self) -> Instrumented<JoinHandle<Result<()>>> {
         let mut tasks = vec![];
-
 
         if let Some(signer_instance) = self.signer_instance.take() {
             tasks.push(
@@ -543,16 +534,14 @@
         let mut app = tide::with_state(state);
         app.with(TraceMiddleware::new());
 
-<<<<<<< HEAD
-        app.at("/check/validity").post(validity::check_validity_request);
-        app.at("/check/batch_validity").post(validity::batch_check_validity_request);
-=======
         app.at("/check/validity").post(|req| async {
             let validity_span = info_span!("check validity");
             info!("reach check validity");
             api::validity::check_validity(req).instrument(validity_span).await
         });
->>>>>>> d7e7e1a3
+
+        app.at("/check/batch_validity").post(validity::batch_check_validity_request);
+
         // app.listen("127.0.0.1:8080").await?;
         // Define your Tide routes and handlers here
         app.at("/").get(|_| async { Ok("Hello, Tide!") });
